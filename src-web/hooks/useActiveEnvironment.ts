import { getRouteApi, useSearch } from '@tanstack/react-router';
<<<<<<< HEAD
import { useCallback, useMemo } from 'react';
=======
import { useCallback } from 'react';
>>>>>>> dd8ccfe2
import { useEnvironments } from './useEnvironments';

export function useActiveEnvironment() {
  const [id, setId] = useActiveEnvironmentId();
  const { subEnvironments } = useEnvironments();
  const environment = subEnvironments.find((w) => w.id === id) ?? null;
  return [environment, setId] as const;
}

export const QUERY_ENVIRONMENT_ID = 'environment_id';

const routeApi = getRouteApi('/workspaces/$workspaceId/');

function useActiveEnvironmentId() {
  // NOTE: This query param is accessed from Rust side, so do not change
  const { environmentId: id } = useSearch({ strict: false });
  const navigate = routeApi.useNavigate();

  const setId = useCallback(
    (environment_id: string | null) =>
      navigate({
        search: (prev) => ({ ...prev, environment_id: environment_id ?? undefined }),
      }),
    [navigate],
  );

  return [id, setId] as const;
}<|MERGE_RESOLUTION|>--- conflicted
+++ resolved
@@ -1,9 +1,5 @@
 import { getRouteApi, useSearch } from '@tanstack/react-router';
-<<<<<<< HEAD
-import { useCallback, useMemo } from 'react';
-=======
 import { useCallback } from 'react';
->>>>>>> dd8ccfe2
 import { useEnvironments } from './useEnvironments';
 
 export function useActiveEnvironment() {
